--- conflicted
+++ resolved
@@ -24,12 +24,8 @@
   },
   "dependencies": {
     "@actions/core": "^1.11.1",
-<<<<<<< HEAD
     "@actions/github": "^6.0.0",
     "@ai-sdk/amazon-bedrock": "^3.0.51",
-=======
-    "@actions/github": "^6.0.1",
->>>>>>> 5f1290b6
     "@ai-sdk/anthropic": "^0.0.56",
     "@ai-sdk/google": "^0.0.55",
     "@ai-sdk/openai": "^0.0.72",
